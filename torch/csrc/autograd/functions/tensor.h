#pragma once

#include "torch/csrc/autograd/function.h"
#include "torch/csrc/autograd/variable.h"

#include <ATen/TensorGeometry.h>
#include "ATen/Type.h"
#include "c10/util/Optional.h"

#include <cstdint>
#include <memory>

namespace torch { namespace autograd {

struct CopyBackwards : public Function {
  variable_list apply(variable_list&& grads) override;

<<<<<<< HEAD
  at::Type *src_type;
  at::Device src_device = at::kCPU;
=======
  at::Type *src_type = nullptr; // initialized for safety.
  int32_t src_device = -1;
>>>>>>> a1e686b5
};

// Performs grad[idx] = fn(grad[idx]), but out-of-place. The slicing operation
// grad[idx] is defined by the relative sizes, strides, and offset of base and
// view.
// When an in-place operation is done on a differentiable view, the base's
// grad_fn is updated to become a `CopySlice` wrapping the backward of the
// in-place operation.
// See NOTE [ Autograd View Variables ].
struct CopySlices : public Function {
  CopySlices(
      const Variable& base_var,
      at::TensorGeometry view_,
      std::shared_ptr<Function> fn_);

  variable_list apply(variable_list&& inputs) override;
  void release_variables() override;

  at::TensorGeometry base;
  at::TensorGeometry view;
  std::shared_ptr<Function> fn;
};

}}<|MERGE_RESOLUTION|>--- conflicted
+++ resolved
@@ -15,13 +15,8 @@
 struct CopyBackwards : public Function {
   variable_list apply(variable_list&& grads) override;
 
-<<<<<<< HEAD
-  at::Type *src_type;
+  at::Type *src_type = nullptr; // initialized for safety.
   at::Device src_device = at::kCPU;
-=======
-  at::Type *src_type = nullptr; // initialized for safety.
-  int32_t src_device = -1;
->>>>>>> a1e686b5
 };
 
 // Performs grad[idx] = fn(grad[idx]), but out-of-place. The slicing operation
