--- conflicted
+++ resolved
@@ -159,14 +159,7 @@
 
   /// Constructs an `at::Type` from the members of the `TensorOptions`.
   const Type& type() const {
-<<<<<<< HEAD
-    return getType(backend(), dtype_, is_variable_);
-=======
-    if (type_ != nullptr) {
-      return *type_;
-    }
-    return getNonVariableType(backend(), dtype_);
->>>>>>> 30cc206d
+    return at::globalContext().getMaybeVariableType(backend(), dtype_, is_variable_);
   }
 
  private:
