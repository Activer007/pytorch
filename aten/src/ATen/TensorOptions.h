--- conflicted
+++ resolved
@@ -157,15 +157,6 @@
     return is_variable_;
   }
 
-<<<<<<< HEAD
-=======
-  /// Constructs an `at::Type` from the members of the `TensorOptions`.
-  const Type& type() const {
-    return at::globalContext().getMaybeVariableType(backend(), dtype_, is_variable_);
-  }
-
- private:
->>>>>>> 4210d0f4
   // Resolves the ATen backend specified by the current construction axes.
   Backend backend() const noexcept {
     Backend backend;
@@ -230,7 +221,7 @@
     return tensor;
   }
   DeviceGuard guard(options.device());
-  return at::getType(options).copy(tensor, non_blocking);
+  return options.type().copy(tensor, non_blocking);
 }
 } // namespace detail
 
