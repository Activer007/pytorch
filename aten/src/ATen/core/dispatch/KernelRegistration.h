#pragma once

#include <c10/util/Optional.h>
#include <ATen/core/dispatch/Dispatcher.h>
#include <ATen/core/dispatch/OpSchema.h>

/**
 * To register your own kernel for an operator, do in one (!) cpp file:
 *   C10_REGISTER_KERNEL(OpSchemaDef)
 *      .kernel(&kernel_func)
 *      .dispatchKey(dispatch_key);
 */

namespace c10 {

// TODO Test different order for builder
// TODO Test no dispatch key defined

/**
 * Class which, on construction, registers an operator in the dispatch table.  The intent is that
 * this class is constructed at static initialization time so that operators automatically get
 * registered when a dlopen() occurs.
 *
 * You shouldn't call this directly; instead, use the KernelRegistrationBuilder
 *
 * @tparam OpSchemaDef
 */
template<class OpSchemaDef>
class KernelRegistrar final {
private:
    using Schema = OpSchema<OpSchemaDef>;
public:
  /**
   * @param kernel The concrete function implementation to register
   * @param dispatch_key  The dispatch key to register the function to
   */
  KernelRegistrar(KernelFunction* kernel, typename Schema::dispatch::dispatch_key_type dispatch_key)
  : dispatch_key_(std::move(dispatch_key)), owns_registration_(true) {
    Dispatcher<OpSchemaDef>::registerKernel(kernel, dispatch_key_);
  }

  KernelRegistrar(KernelRegistrar&& rhs)
  : dispatch_key_(std::move(rhs.dispatch_key_)), owns_registration_(true) {
    rhs.owns_registration_ = false;
  }

  // not needed for now
  KernelRegistrar& operator=(KernelRegistrar&& rhs) = delete;

  ~KernelRegistrar() {
    if (owns_registration_) {
      Dispatcher<OpSchemaDef>::deregisterKernel(dispatch_key_);
    }
  }

private:
  const typename Schema::dispatch::dispatch_key_type dispatch_key_;
  bool owns_registration_;

  C10_DISABLE_COPY_AND_ASSIGN(KernelRegistrar);
};

/**
 * Helper class for building a KernelRegistrar.  This permits "keyword-argument" like syntax
 * when performing operator registration, e.g., as in:
 *
 * C10_REGISTER_KERNEL(::ops::add_notensor)
 *      .kernel(&add_notensor_op)
 *      .dispatchKey("bla");
 *
 * Expanded, this macro invocation looks like:
 *
 * static KernelRegistrar<::ops::add_notensor> _anon0 =
 *    KernelRegistrationBuilder<::ops::add_notensor, false, false>()
 *      .kernel(&add_notensor_op)
 *      .dispatchKey("bla");
 *
 * The resulting full expression is implicitly convertible to a KernelRegistrar.
 *
 * @tparam OpSchemaDef The operator schema this is building a KernelRegistration for
 * @tparam FieldsPresentFlags Remembers which fields are already set in the builder
 */
template<class OpSchemaDef, uint64_t FieldsPresentFlags>
class KernelRegistrationBuilder final {
private:
  using Schema = OpSchema<OpSchemaDef>;

  static constexpr uint64_t KERNEL_PRESENT = 0x01 << 0;
  static constexpr uint64_t DISPATCH_KEY_PRESENT = 0x01 << 1;

  c10::optional<KernelFunction*> kernel_;
  c10::optional<typename Schema::dispatch::dispatch_key_type> dispatch_key_;

 public:
  constexpr KernelRegistrationBuilder()
      : KernelRegistrationBuilder(c10::nullopt, c10::nullopt) {}

<<<<<<< HEAD
  KernelRegistrationBuilder(
=======
  constexpr KernelRegistrationBuilder(
>>>>>>> ddeaa541
      c10::optional<KernelFunction*> kernel,
      c10::optional<typename Schema::dispatch::dispatch_key_type> dispatch_key)
      : kernel_(std::move(kernel)), dispatch_key_(std::move(dispatch_key)) {}

  /**
   * Implicit coercion to KernelRegistrar<OpSchemaDef> that finalizes the builder and
   * creates the object.
   * @return Produced KernelRegistrar
   */
  operator KernelRegistrar<OpSchemaDef>() && {
    static_assert(FieldsPresentFlags & KERNEL_PRESENT, "Forgot to call .kernel() in kernel registration");
    static_assert(FieldsPresentFlags & DISPATCH_KEY_PRESENT, "Forgot to call .dispatchKey() in kernel registration");
    return KernelRegistrar<OpSchemaDef>(std::move(*kernel_), std::move(*dispatch_key_));
  }

  /**
   * Specify the concrete function implementation for this dispatch registration
   * @param kernel concrete function implementation to be registered
   * @return "this" for method chaining
   */
  template<KernelFunction* kernel_func>
<<<<<<< HEAD
  KernelRegistrationBuilder<OpSchemaDef, FieldsPresentFlags | KERNEL_PRESENT> kernel() && {
=======
  constexpr KernelRegistrationBuilder<OpSchemaDef, FieldsPresentFlags | KERNEL_PRESENT> kernel() && {
>>>>>>> ddeaa541
    static_assert(!(FieldsPresentFlags & KERNEL_PRESENT), "Tried to define kernel twice in same op registration");
    return KernelRegistrationBuilder<OpSchemaDef, FieldsPresentFlags | KERNEL_PRESENT>(kernel_func, std::move(dispatch_key_));
  }

  /**
   * Specify the concrete function implementation for this dispatch registration
   * @param kernel concrete function implementation to be registered
   * @return "this" for method chaining
   */
  template<typename Schema::signature::func_type* kernel_func>
<<<<<<< HEAD
  KernelRegistrationBuilder<OpSchemaDef, FieldsPresentFlags | KERNEL_PRESENT> kernel() && {
=======
  constexpr KernelRegistrationBuilder<OpSchemaDef, FieldsPresentFlags | KERNEL_PRESENT> kernel() && {
>>>>>>> ddeaa541
    return std::move(*this).template kernel<&Schema::signature::template wrap_kernel<kernel_func>>();
  }

  /**
   * Specify the dispatch key for this dispatch registration
   * @param dispatch_key dispatch key to register the function to
   * @return "this" for method chaining
   */
  constexpr KernelRegistrationBuilder<OpSchemaDef, FieldsPresentFlags | DISPATCH_KEY_PRESENT> dispatchKey(typename Schema::dispatch::dispatch_key_type dispatch_key) && {
    static_assert(!(FieldsPresentFlags & DISPATCH_KEY_PRESENT), "Tried to define kernel twice in same op registration");
    return KernelRegistrationBuilder<OpSchemaDef, FieldsPresentFlags | DISPATCH_KEY_PRESENT>(std::move(kernel_), std::move(dispatch_key));
  }
};

} // namespace c10

// TODO Can the builder logic be moved to compile time?
// NB: Semicolon after applying this macro is MANDATORY
#define C10_REGISTER_KERNEL(OpSchemaDef)                                                           \
  static KernelRegistrar<OpSchemaDef> MACRO_CONCAT(__kernelRegistrationBuilder_, __COUNTER__) = KernelRegistrationBuilder<OpSchemaDef, 0>()<|MERGE_RESOLUTION|>--- conflicted
+++ resolved
@@ -95,11 +95,7 @@
   constexpr KernelRegistrationBuilder()
       : KernelRegistrationBuilder(c10::nullopt, c10::nullopt) {}
 
-<<<<<<< HEAD
-  KernelRegistrationBuilder(
-=======
   constexpr KernelRegistrationBuilder(
->>>>>>> ddeaa541
       c10::optional<KernelFunction*> kernel,
       c10::optional<typename Schema::dispatch::dispatch_key_type> dispatch_key)
       : kernel_(std::move(kernel)), dispatch_key_(std::move(dispatch_key)) {}
@@ -121,11 +117,7 @@
    * @return "this" for method chaining
    */
   template<KernelFunction* kernel_func>
-<<<<<<< HEAD
-  KernelRegistrationBuilder<OpSchemaDef, FieldsPresentFlags | KERNEL_PRESENT> kernel() && {
-=======
   constexpr KernelRegistrationBuilder<OpSchemaDef, FieldsPresentFlags | KERNEL_PRESENT> kernel() && {
->>>>>>> ddeaa541
     static_assert(!(FieldsPresentFlags & KERNEL_PRESENT), "Tried to define kernel twice in same op registration");
     return KernelRegistrationBuilder<OpSchemaDef, FieldsPresentFlags | KERNEL_PRESENT>(kernel_func, std::move(dispatch_key_));
   }
@@ -136,11 +128,7 @@
    * @return "this" for method chaining
    */
   template<typename Schema::signature::func_type* kernel_func>
-<<<<<<< HEAD
-  KernelRegistrationBuilder<OpSchemaDef, FieldsPresentFlags | KERNEL_PRESENT> kernel() && {
-=======
   constexpr KernelRegistrationBuilder<OpSchemaDef, FieldsPresentFlags | KERNEL_PRESENT> kernel() && {
->>>>>>> ddeaa541
     return std::move(*this).template kernel<&Schema::signature::template wrap_kernel<kernel_func>>();
   }
 
