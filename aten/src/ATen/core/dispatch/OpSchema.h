#pragma once

#include <ATen/core/dispatch/DispatchKey.h>
#include <ATen/core/ivalue.h>
#include <c10/util/Array.h>
#include <c10/util/Metaprogramming.h>
#include <c10/util/TypeList.h>
#include <c10/core/DeviceType.h>
#include <ATen/core/Tensor.h>
#include <ATen/core/stack.h>

namespace c10 {

/**
 * A kernel can keep around a cache to have better performance when it's
 * called multiple times. This is used by a lot of caffe2 kernels.
 * This cache owned by the call site and passed in to the kernel as a function
 * argument. It must inherit from KernelState so the call site knows how to
 * store and destruct it.
 */
class KernelState {
public:
  virtual ~KernelState() = default;
};

<<<<<<< HEAD
using Stack = torch::jit::Stack; // TODO Instead of this, move torch::jit::Stack to the c10 namespace.
using KernelFunction = void(Stack*, KernelState* state);
=======
/**
 * This is the basic ABI for any kernel call. Each kernel is registered as a
 * pointer to a global C function of this type.
 */
using KernelFunction = IValue(ArrayRef<IValue>, KernelState* state);
>>>>>>> 5b21e815

namespace details {

/**
 * If Arg is a Tensor or reference to a Tensor, provide the member constant value equal to true.  Otherwise
 * return false.
 */
template <class Arg>
using is_tensor_arg = std::
    is_same<at::Tensor, guts::remove_cv_t<guts::remove_reference_t<Arg>>>;

inline DeviceTypeId to_device_type_id(DeviceType device_type) {
  switch (device_type) {
    case DeviceType::CPU:
      return DeviceTypeId::CPU;
    case DeviceType::CUDA:
      return DeviceTypeId::CUDA;
    default:
      return DeviceTypeId::UNDEFINED;
  }
}

inline TensorParameterDispatchKey tensor_to_dispatch_key(const at::Tensor& tensor) {
  return TensorParameterDispatchKey{
      to_device_type_id(tensor.device().type()),
      LayoutId(0),
      tensor.dtype().id()};
}

template<size_t index, size_t offset, class ParameterTypes, class Enable = void> struct get_ith_tensor_arg_ {
  static_assert(!std::is_same<ParameterTypes, ParameterTypes>::value, "Index out of bounds");
};
template<size_t index, size_t offset, class Head, class... Tail>
struct get_ith_tensor_arg_<index, offset, guts::typelist::typelist<Head, Tail...>, guts::enable_if_t<index == 0 && is_tensor_arg<Head>::value>> {
  static at::Tensor call(ArrayRef<IValue> args) {
    if (!args[offset].isTensor()) {
      throw std::runtime_error("Expected argument " + guts::to_string(offset) + " to be of type Tensor but found different type.");
    }
    return args[offset].toTensor();
  }
};
template<size_t index, size_t offset, class Head, class... Tail>
struct get_ith_tensor_arg_<index, offset, guts::typelist::typelist<Head, Tail...>, guts::enable_if_t<index != 0 || !is_tensor_arg<Head>::value>> {
  static at::Tensor call(ArrayRef<IValue> args) {
    return get_ith_tensor_arg_<(is_tensor_arg<Head>::value ? (index-1) : index), offset + 1, guts::typelist::typelist<Tail...>>::call(args);
  }
};
template<class ParameterTypes, size_t index> at::Tensor get_ith_tensor_arg(ArrayRef<IValue> args) {
  return get_ith_tensor_arg_<index, 0, ParameterTypes>::call(args);
}

// Extract type ids for all tensors from an array of tensors
template<class OpSchemaDef, size_t... indices>
guts::array<TensorParameterDispatchKey, OpSchemaDef::num_dispatch_args()> getDispatchTypeIds__(ArrayRef<IValue> args, guts::index_sequence<indices...>) {
  using ParameterTypes = typename guts::function_traits<typename OpSchemaDef::Signature>::parameter_types;
  return {tensor_to_dispatch_key(get_ith_tensor_arg<ParameterTypes, indices>(args))...};
}

/**
 * Extract the type ids of all tensors in a variadic list of arguments
 *
 * @tparam Args Inferred variadic list of argument types
 * @param args List of arguments to get type ids from
 * @return guts::array<TensorParameterDispatchKey, n>, where n is the number of tensor arguments (is_tensor_arg) in the class
 */
template<class OpSchemaDef>
guts::array<TensorParameterDispatchKey, OpSchemaDef::num_dispatch_args()> getDispatchTypeIds_(ArrayRef<IValue> args) {
  return getDispatchTypeIds__<OpSchemaDef>(args, guts::make_index_sequence<OpSchemaDef::num_dispatch_args()>());
}

// TODO Test getDispatchTypeIds_

/**
 * If T is a struct with a type field Signature, provides the member constant
 * @tparam T
 */
template<class T, typename = void>
struct has_signature_defined : std::false_type {};
template<class T>
struct has_signature_defined<T, guts::void_t<
  typename T::Signature
>> : std::true_type {};

// TODO Test has_signature_defined

template<class T, typename = void>
struct has_parameter_names_defined : std::false_type {};
template<class T>
struct has_parameter_names_defined<T, guts::void_t<
  decltype(T::parameter_names)
>> : std::true_type {};

// TODO Test has_parameter_names_defined

template<class T, typename = void>
struct has_name_defined : std::false_type {};
template<class T>
struct has_name_defined<T, guts::void_t<
        decltype(T::name)
>> : std::true_type {};

// TODO Test has_name_defined

template<class T>
struct ivalue_to_arg_type {
  static T call(const IValue& v) {
    return std::move(v).to<T>();
  }
};
template<class T>
struct ivalue_to_arg_type<ArrayRef<T>> {
  static ArrayRef<T> call(const IValue& v) {
    return v.to<intrusive_ptr<ivalue::List<T>>>()->elements();
  }
};

template<class FuncType, class... ExtraArgs, size_t... ivalue_arg_indices>
typename guts::function_traits<FuncType>::return_type call_with_ivalue_args_(FuncType* func, ArrayRef<IValue> ivalue_args, ExtraArgs&&... extra_args, guts::index_sequence<ivalue_arg_indices...>) {
  using IValueArgTypes = typename guts::function_traits<FuncType>::parameter_types;
  return (*func)(ivalue_to_arg_type<guts::remove_cv_t<guts::remove_reference_t<guts::typelist::element_t<ivalue_arg_indices, IValueArgTypes>>>>::call(ivalue_args[ivalue_arg_indices])..., std::forward<ExtraArgs>(extra_args)...);
}

template<class FuncType, class... ExtraArgs>
typename guts::function_traits<FuncType>::return_type call_with_ivalue_args(FuncType* func, ArrayRef<IValue> ivalue_args, ExtraArgs&&... extra_args) {
  constexpr size_t num_ivalue_args = guts::function_traits<FuncType>::number_of_parameters - sizeof...(ExtraArgs);
  return call_with_ivalue_args_<FuncType, ExtraArgs...>(func, ivalue_args, std::forward<ExtraArgs>(extra_args)..., guts::make_index_sequence<num_ivalue_args>());
}

template<class OutputType>
struct write_outputs final {
  static void call(OutputType&& output, ArrayRef<IValue> outputs) {
    write_outputs<std::tuple<OutputType>>(std::tuple<OutputType>(std::move(output)), outputs);
  }
};
template<class... OutputTypes>
struct write_outputs<std::tuple<OutputTypes...>> final {
  static void call(std::tuple<OutputTypes...>&& output, ArrayRef<IValue> outputs) {
    AT_ASSERT(outputs.size() == sizeof...(OutputTypes)); // Mismatch in number of returns between kernel function and operator schema.
    for (size_t i = 0; i < sizeof...(OutputTypes); ++i) {
      outputs[i] = return_type_to_ivalue(std::move(output));
    }
  }
};


// SFINAE over (1) does the operator kernel have state and (2) does it return a value or void
template<class StateTypeOrVoid, class FuncType, class Enable = void> struct call_kernel_with_ivalue_args {};
// SFINAE version for kernels with output and with state
template<class StateTypeOrVoid, class FuncType>
struct call_kernel_with_ivalue_args<StateTypeOrVoid, FuncType, guts::enable_if_t<!std::is_same<void, StateTypeOrVoid>::value && !std::is_same<void, typename guts::function_traits<FuncType>::return_type>::value>> final {
  static typename guts::function_traits<FuncType>::return_type call(FuncType* func, ArrayRef<IValue> ivalue_args, ArrayRef<IValue> outputs, c10::KernelState* state) {
    auto output = call_with_ivalue_args(func, ivalue_args, static_cast<StateTypeOrVoid*>(state));
    write_outputs<typename guts::function_traits<FuncType>::return_type>(std::move(output), outputs);
  }
};
// SFINAE version for kernels with output and without state
template<class StateTypeOrVoid, class FuncType>
struct call_kernel_with_ivalue_args<StateTypeOrVoid, FuncType, guts::enable_if_t<std::is_same<void, StateTypeOrVoid>::value && !std::is_same<void, typename guts::function_traits<FuncType>::return_type>::value>> final {
  static typename guts::function_traits<FuncType>::return_type call(FuncType* func, ArrayRef<IValue> ivalue_args, ArrayRef<IValue> outputs, c10::KernelState* /*state*/) {
    auto output = call_with_ivalue_args(func, ivalue_args);
    write_outputs<typename guts::function_traits<FuncType>::return_type>(std::move(output), outputs);
  }
};
// SFINAE version for kernels without output and with state
template<class StateTypeOrVoid, class FuncType>
struct call_kernel_with_ivalue_args<StateTypeOrVoid, FuncType, guts::enable_if_t<!std::is_same<void, StateTypeOrVoid>::value && std::is_same<void, typename guts::function_traits<FuncType>::return_type>::value>> final {
  static typename guts::function_traits<FuncType>::return_type call(FuncType* func, ArrayRef<IValue> ivalue_args, ArrayRef<IValue> outputs, c10::KernelState* state) {
    call_with_ivalue_args(func, ivalue_args, static_cast<StateTypeOrVoid*>(state));
  }
};
// SFINAE version for kernels without output and without state
template<class StateTypeOrVoid, class FuncType>
struct call_kernel_with_ivalue_args<StateTypeOrVoid, FuncType, guts::enable_if_t<std::is_same<void, StateTypeOrVoid>::value && std::is_same<void, typename guts::function_traits<FuncType>::return_type>::value>> final {
  static typename guts::function_traits<FuncType>::return_type call(FuncType* func, ArrayRef<IValue> ivalue_args, ArrayRef<IValue> outputs, c10::KernelState* /*state*/) {
    call_with_ivalue_args(func, ivalue_args);
  }
};

template<class FuncType, class AddedParameter, class Enable = void> struct add_ptr_parameter_if_not_void final {};
template<class Return, class... Parameters, class AddedParameter>
struct add_ptr_parameter_if_not_void<Return(Parameters...), AddedParameter, guts::enable_if_t<!std::is_same<void, AddedParameter>::value>> final {
  using type = Return(Parameters..., AddedParameter*);
};
template<class FuncType> struct add_ptr_parameter_if_not_void<FuncType, void, void> final {
  using type = FuncType;
};

/**
 * Wrapper class around a user-provided schema definition some useful information about the schema.
 *
 * @tparam OpSchemaDef Operator schema definition.  See OpSchema for more details.
 */
template<class OpSchemaDef> class OpSignatureSchema final {
  static_assert(details::has_signature_defined<OpSchemaDef>::value, "Operator schema doesn't define a valid Signature member type.");
  static_assert(guts::is_function_type<typename OpSchemaDef::Signature>::value, "Signature member of operator schema must be a function type.");

  using signature_traits = guts::function_traits<typename OpSchemaDef::Signature>;
public:
  /**
   * The function type OpSchemaDef::Signature
   */
  using func_type = typename signature_traits::func_type;
  /**
   * The return type of the function OpSchemaDef::Signature
   */
  using return_type = typename signature_traits::return_type;
  /**
   * A type list of the parameter types of OpSchemaDef::Signature
   */
  using parameter_types = typename signature_traits::parameter_types;

  /**
   * The number of arguments of OpSchemaDef::Signature
   */
  static constexpr size_t num_args = guts::typelist::size<parameter_types>::value;
  /**
   * The number of tensor arguments (as per is_tensor_arg) in OpSchemaDef::Signature
   */
  static constexpr size_t num_tensor_args = guts::typelist::count_if<details::is_tensor_arg, parameter_types>::value;

  static constexpr size_t num_outputs = OpSchemaDef::num_outputs();

  template<class StateTypeOrVoid> using func_type_with_state = typename add_ptr_parameter_if_not_void<func_type, StateTypeOrVoid>::type;

  template<class StateTypeOrVoid, func_type_with_state<StateTypeOrVoid>* kernel>
  static void wrap_kernel(Stack* stack, KernelState* state) {
    constexpr size_t num_inputs = guts::typelist::size<parameter_types>::value;
    constexpr size_t num_outputs = 1; // TODO allow multiple outputs if it's a tuple

    ArrayRef<IValue> inputs = torch::jit::peekSlice(*stack, 0, num_inputs + num_outputs, num_inputs);
    ArrayRef<IValue> outputs = torch::jit::peekSlice(*stack, 0, num_outputs, num_outputs);

    call_kernel_with_ivalue_args<StateTypeOrVoid, func_type_with_state<StateTypeOrVoid>>::call(kernel, inputs, outputs, state);
  }

private:
  static_assert(details::has_parameter_names_defined<OpSchemaDef>::value, "Operator schema doesn't define parameter_names member.");
  // TODO Allow simpler definition of parameter_names without having to spell out the guts::array type in the schema def.
  static_assert(std::is_same<const guts::array<const char*, num_args>, decltype(OpSchemaDef::parameter_names)>::value, "Operator schema defines parameter_names member, but it isn't the correct type. Must be a static constexpr guts::array of const char* with one entry for each parameter.");

public:
  /**
   * The names of the parameters (as per OpSchemaDef::parameter_names)
   * @return Array
   */
  static constexpr const guts::array<const char*, num_args>& parameter_names() {
    return OpSchemaDef::parameter_names;
  }
};

/**
 * If T has a method dispatch_key, provide a member constant value equal to true.  Otherwise return false.
 * @tparam T
 */
template<class T, typename = void>
struct has_function_dispatch_key_defined : std::false_type {};
template<class T>
struct has_function_dispatch_key_defined<T, guts::void_t<
  decltype(&T::dispatch_key)
>> : std::true_type {};

/**
 * Wrapper class around a user-defined schema definition providing a way of computing a dispatch key
 * from arguments matching the signature of that schema.
 *
 * @tparam OpSchemaDef Operator schema definition.  See OpSchema for more details.
 * @tparam Enable Inferred, used to control specialization
 */
template<class OpSchemaDef, class Enable = void> class OpDispatchKeySchema final {};

// General case. Operator doesn't overwrite DispatchKey generation. Use default.
template<class OpSchemaDef>
class OpDispatchKeySchema<OpSchemaDef, guts::enable_if_t<!has_function_dispatch_key_defined<OpSchemaDef>::value>> final {
  using signature = OpSignatureSchema<OpSchemaDef>;

  // TODO Static assert that dispatch_key_type has operator<<(ostream, _) defined for debug output.
  // TODO Use an ADL-based debugString(DispatchKey) function instead of operator<< for debug printing.

public:
  using dispatch_key_type = DispatchKey<OpSchemaDef::num_dispatch_args()>;

  static inline dispatch_key_type dispatch_key(const Stack* stack) {
    /* TODO Should we make this a runtime assert now?
    using guts::typelist::map_t;
    using guts::typelist::typelist;
    static_assert(std::is_same<
      map_t<guts::remove_cv_t, map_t<guts::remove_reference_t, typelist<Args...>>>,
      map_t<guts::remove_cv_t, map_t<guts::remove_reference_t, typename signature::parameter_types>>
      >::value, "Invalid argument types passed to OpSchema::dispatch_key()");*/
    return dispatch_key_type {
      details::getDispatchTypeIds_<OpSchemaDef>(torch::jit::last(*stack, signature::num_args))
    };
  }
};

// Special case. Operator overwrites DispatchKey generation. Use that.
template<class OpSchemaDef>
class OpDispatchKeySchema<OpSchemaDef, guts::enable_if_t<has_function_dispatch_key_defined<OpSchemaDef>::value>> final {
  using signature = OpSignatureSchema<OpSchemaDef>;

  static_assert(guts::is_function_type<decltype(OpSchemaDef::dispatch_key)>::value, "Operator schema defines dispatch_key member, but it isn't a function.");

  using dispatch_key_traits = guts::function_traits<decltype(OpSchemaDef::dispatch_key)>;

public:
  using dispatch_key_type = typename dispatch_key_traits::return_type;

private:

  static_assert(guts::is_equality_comparable<dispatch_key_type>::value, "Operator schema specified custom dispatch_key() derivation function, but the returned dispatch key type doesn't have the equality operator defined. Please define it.");
  static_assert(guts::is_hashable<dispatch_key_type>::value, "Operator schema specified custom dispatch_key() derivation function, but the returned dispatch key type doesn't have an overload for std::hash. Please define it.");

  static_assert(std::is_same<
    guts::typelist::typelist<const Stack*>,
    typename dispatch_key_traits::parameter_types
    >::value, "Operator schema defines custom dispatch_key() derivation function, but it has the wrong signature. Expected to take one argument, which is of type const Stack*.");

public:

  static inline dispatch_key_type dispatch_key(const Stack* stack) {
    /* TODO Should we make this a runtime assert now?
    using guts::typelist::map_t;
    using guts::typelist::typelist;
    static_assert(std::is_same<
      map_t<guts::remove_cv_t, map_t<guts::remove_reference_t, typelist<Args...>>>,
      map_t<guts::remove_cv_t, map_t<guts::remove_reference_t, typename signature::parameter_types>>
      >::value, "Invalid argument types passed to OpSchema::dispatch_key()");
    */
    return OpSchemaDef::dispatch_key(stack);
  }
};

template<class OpSchemaDef>
class OpMetadataSchema final {
private:
    static_assert(has_name_defined<OpSchemaDef>::value, "The operator schema has to define a 'static constexpr const char* name = ...' member to specify the operator name.");
    static_assert(std::is_same<const char* const, decltype(OpSchemaDef::name)>::value, "The 'name' member of the operator schema must have type 'static constexpr const char*'");

public:
    static constexpr const char* name() {
        return OpSchemaDef::name;
    }
};

}  // namespace details

/**
 * Wrapper class for user-defined OpSchemaDef, providing functionality for determining
 * information about the signature and dispatching on that signature.  This is the
 * "public" facing class.
 *
 * @tparam OpSchemaDef User-defined OpSchemaDef.
 *   This struct is expected to define:
 *      - a function type Signature
 *      - a constexpr guts<const char*, n_args> parameter_names field (where n_args is
 *        the number of arguments in Signature)
 */
template <class OpSchemaDef>
class CAFFE2_API OpSchema final {
  // TODO static_assert OpSchemaDef isn't an instanciation of OpSchema. If yes, the caller probably passed an OpSchema somewhere where an OpSchemaDef was expected and wants a good error message.
public:
  using metadata = details::OpMetadataSchema<OpSchemaDef>;
  /**
   * Information about the signature
   */
  using signature = details::OpSignatureSchema<OpSchemaDef>;
  /**
   * Functionality for dispatching on that signature
   */
  using dispatch = details::OpDispatchKeySchema<OpSchemaDef>;
};

// TODO test OpSchema::dispatch stuff
}  // namespace c10<|MERGE_RESOLUTION|>--- conflicted
+++ resolved
@@ -23,16 +23,13 @@
   virtual ~KernelState() = default;
 };
 
-<<<<<<< HEAD
 using Stack = torch::jit::Stack; // TODO Instead of this, move torch::jit::Stack to the c10 namespace.
-using KernelFunction = void(Stack*, KernelState* state);
-=======
+
 /**
  * This is the basic ABI for any kernel call. Each kernel is registered as a
  * pointer to a global C function of this type.
  */
-using KernelFunction = IValue(ArrayRef<IValue>, KernelState* state);
->>>>>>> 5b21e815
+using KernelFunction = void(Stack*, KernelState* state);
 
 namespace details {
 
