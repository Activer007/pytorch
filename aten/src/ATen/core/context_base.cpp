--- conflicted
+++ resolved
@@ -1,19 +1,5 @@
 #include <ATen/core/context_base.h>
 
-<<<<<<< HEAD
-namespace at {
-
-C10_DEFINE_TYPED_REGISTRY(
-    ContextRegistry,
-    DeviceType,
-    BaseContext,
-    std::unique_ptr,
-    at::Device);
-
-} // namespace at
-
-=======
->>>>>>> 7122f8b3
 namespace caffe2 {
 
 // TODO: rename context.h -> context_cpu.h & context_base.h -> context.h
