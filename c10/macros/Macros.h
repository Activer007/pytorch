--- conflicted
+++ resolved
@@ -53,25 +53,15 @@
 // Simply define the namespace, in case a dependent library want to refer to
 // the c10 namespace but not any nontrivial files.
 namespace c10 {} // namespace c10
-<<<<<<< HEAD
-namespace c10 { namespace detail {} }
 namespace c10 { namespace cuda {} }
-=======
->>>>>>> 513ee869
 
 // Since C10 is the core library for caffe2 (and aten), we will simply reroute
 // all abstractions defined in c10 to be available in caffe2 as well.
 // This is only for backwards compatibility. Please use the symbols from the
 // c10 namespace where possible.
-<<<<<<< HEAD
 namespace caffe2 { using namespace c10; }
 namespace at { using namespace c10; }
 namespace at { namespace cuda { using namespace c10::cuda; }}
-namespace at { namespace detail { using namespace c10::detail; }}
-=======
-namespace caffe2 {using namespace c10;}
-namespace at {using namespace c10;}
->>>>>>> 513ee869
 
 // C10_NORETURN
 #if defined(_MSC_VER)
